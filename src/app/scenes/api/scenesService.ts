import BaseService from '../../../services/api/baseService';
import API_ENDPOINTS from '../../../config/api';
import { DEFAULT_IDS } from '../../../config/constants';
import { createMultiTimeline } from '../../../utils/multiTimelineSystem';
import { createSceneAudioConfig } from '../../../utils/audioManager';
import { createCamera } from '../../../utils/cameraAnimator';
import { Scene, ScenePayload, Layer, Camera } from '../types';

const DEFAULT_CAMERA_NAME = 'Vue par défaut';

/**
 * Create a default camera for a scene
 */
function createDefaultCamera(): Camera {
  return createCamera({
    id: `camera-${Date.now()}`,
    name: DEFAULT_CAMERA_NAME,
    isDefault: true,
    width: 800,
    height: 450,
    position: { x: 0.5, y: 0.5 },
    zoom: 0.8,
    locked: true, // Camera par défaut non redimensionnable
    scale: 1,
  });
}

class ScenesService extends BaseService<Scene> {
  constructor() {
    super(API_ENDPOINTS.scenes);
  }

  /**
   * Transform scene data to match backend API expectations
   * Handles backgroundImage null values
   */
  private transformSceneForBackend(scene: Partial<Scene>): any {
    const { projectId, backgroundImage, sceneCameras, ...rest } = scene;
    const transformed: any = {
      ...rest,
      projectId: projectId,
      sceneCameras: sceneCameras ?? [],
    };

    // Only include backgroundImage if it has a value
    if (backgroundImage) {
      transformed.backgroundImage = backgroundImage;
    }

    return transformed;
  }

  /**
   * Transform scene data from backend to internal format
   * Ensures backgroundImage is set properly
   */
  private transformSceneFromBackend(scene: any): Scene {
    const { projectId, sceneCameras, ...rest } = scene;
    return {
      ...rest,
      projectId: projectId,
      sceneCameras: Array.isArray(sceneCameras) ? sceneCameras : [],
      backgroundImage: scene.backgroundImage || null,
    } as Scene;
  }

  async create(payload: ScenePayload = {}): Promise<Scene> {
    const defaultCamera = createDefaultCamera();

    // Use projectId from payload, fallback to default if not provided
    const projectId = payload.projectId || DEFAULT_IDS.PROJECT;

    const defaultScene: Partial<Scene> = {
      id: `scene-${Date.now()}`,
      projectId,
      title: 'Nouvelle Scène',
      content: 'Ajoutez votre contenu ici...',
      duration: 5,
      animation: 'fade',
      layers: [],
      cameras: [],
      sceneCameras: [defaultCamera],
      multiTimeline: createMultiTimeline(5),
      audio: createSceneAudioConfig(),
      ...payload,
    };

    // Don't set backgroundImage to null if not provided
    if (!payload.backgroundImage) {
      delete defaultScene.backgroundImage;
    }

    // Transform for backend if using API
    const useBackend = await this.shouldUseBackendAsync();
    if (useBackend) {
      console.log('[scenesService.create] Creating scene via API', defaultScene);
      const transformedScene = this.transformSceneForBackend(defaultScene);
      const response = await this.createWithTransform(transformedScene);
      return this.transformSceneFromBackend(response);
    }
    console.log('[scenesService.create] Creating scene in local storage', defaultScene);

    return super.create(defaultScene);
  }

  /**
   * Helper method to create with transformed data
   */
  private async createWithTransform(transformedData: any): Promise<any> {
    const httpClient = await import('../../../services/api/httpClient');
    const response = await httpClient.default.post(this.endpoints.create!, transformedData);
    return response.data;
  }

  /**
   * Override update to ensure projectId is always included
   */
  async update(id: string, payload: Partial<Scene>): Promise<Scene> {
    // First, get the current scene to retrieve its projectId if not provided
    let finalPayload = payload;
    
    // Ensure projectId is present in the update payload
    if (!payload.projectId) {
      try {
        const currentScene = await this.detail(id);
        finalPayload = {
          ...payload,
          projectId: currentScene.projectId
        };
      } catch (error) {
        console.error('[scenesService.update] Failed to get current scene, using default projectId', error);
        // Fallback to default projectId if we can't get the current scene
        finalPayload = {
          ...payload,
          projectId: DEFAULT_IDS.PROJECT
        };
      }
    }

    // Transform the payload for backend
    const transformedPayload = this.transformSceneForBackend(finalPayload);

    // Call the parent update method with transformed payload
    const response = await super.update(id, transformedPayload);
    return this.transformSceneFromBackend(response);
  }

  /**
   * Check if backend should be used
   */
  private async shouldUseBackendAsync(): Promise<boolean> {
    const httpClient = await import('../../../services/api/httpClient');
    return httpClient.default.checkIsOnline();
  }

  async duplicate(id: string, projectId?: string | null): Promise<Scene> {
    await this.delay();
    const scene = await this.detail(id);
<<<<<<< HEAD

    // Use the dedicated duplicate endpoint with projectId in the body
    const useBackend = await this.shouldUseBackendAsync();
    if (useBackend) {
      console.log('[scenesService.duplicate] Duplicating scene via API', { id, projectId: scene.projectId });
      const httpClient = await import('../../../services/api/httpClient');
      const response = await httpClient.default.post<Scene>(
        API_ENDPOINTS.scenes.duplicate(id),
        { projectId: scene.projectId }
      );
      return this.transformSceneFromBackend(response.data);
    }

    // Fallback to local storage implementation
    console.log('[scenesService.duplicate] Duplicating scene in local storage', { id, projectId: scene.projectId });

=======
    console.log('[scenesService.duplicate] original scene:', scene);
>>>>>>> fbd137e0
    // Ensure sceneCameras has at least a default camera
    let sceneCameras = scene.sceneCameras || [];
    if (sceneCameras.length === 0) {
      sceneCameras = [createDefaultCamera()];
    }

    // Deep copy layers with new IDs
    const duplicatedLayers = (scene.layers || []).map(layer => ({
      ...layer,
      id: `layer-${Date.now()}-${Math.random().toString(36).substr(2, 9)}`,
    }));

    const duplicatedScene: Partial<Scene> = {
      ...scene,
      id: `scene-${Date.now()}`,
      title: `${scene.title} (Copie)`,
      projectId: scene.id,
      sceneCameras,
      multiTimeline: scene.multiTimeline || createMultiTimeline(scene.duration),
      createdAt: new Date().toISOString(),
      updatedAt: new Date().toISOString(),
      layers: duplicatedLayers,
    };

    console.log('[scenesService.duplicate] duplicatedScene:', duplicatedScene);
    return super.create(duplicatedScene);
  }

  async reorder(sceneIds: string[]): Promise<Scene[]> {
    await this.delay();
    const allScenes = await this.list({ page: 1, limit: 1000 });
    const scenes = allScenes.data;
    
    const reordered = sceneIds
      .map(id => scenes.find(scene => scene.id === id))
      .filter((scene): scene is Scene => scene !== undefined);

    return super.bulkUpdate(reordered);
  }

  async addLayer(sceneId: string, layer: Layer): Promise<Scene> {
    const scene = await this.detail(sceneId);
    const updatedLayers = [...(scene.layers || []), layer];
    
    return this.update(sceneId, {
      ...scene,
      layers: updatedLayers,
    });
  }

  async updateLayer(sceneId: string, layerId: string, layerData: Partial<Layer>): Promise<Scene> {
    const scene = await this.detail(sceneId);
    const layers = scene.layers || [];
    const layerIndex = layers.findIndex(l => l.id === layerId);
    
    if (layerIndex === -1) {
      throw new Error(`Layer with id ${layerId} not found`);
    }
    
    layers[layerIndex] = { ...layers[layerIndex], ...layerData };
    
    return this.update(sceneId, {
      ...scene,
      layers,
    });
  }

  async deleteLayer(sceneId: string, layerId: string): Promise<Scene> {
    const scene = await this.detail(sceneId);
    const layers = (scene.layers || []).filter(l => l.id !== layerId);
    
    return this.update(sceneId, {
      ...scene,
      layers,
    });
  }

  async addCamera(sceneId: string, camera: Camera): Promise<Scene> {
    const scene = await this.detail(sceneId);
    const updatedCameras = [...(scene.sceneCameras || []), camera];
    
    return this.update(sceneId, {
      ...scene,
      sceneCameras: updatedCameras,
    });
  }
}

export default new ScenesService();<|MERGE_RESOLUTION|>--- conflicted
+++ resolved
@@ -156,7 +156,6 @@
   async duplicate(id: string, projectId?: string | null): Promise<Scene> {
     await this.delay();
     const scene = await this.detail(id);
-<<<<<<< HEAD
 
     // Use the dedicated duplicate endpoint with projectId in the body
     const useBackend = await this.shouldUseBackendAsync();
@@ -173,9 +172,6 @@
     // Fallback to local storage implementation
     console.log('[scenesService.duplicate] Duplicating scene in local storage', { id, projectId: scene.projectId });
 
-=======
-    console.log('[scenesService.duplicate] original scene:', scene);
->>>>>>> fbd137e0
     // Ensure sceneCameras has at least a default camera
     let sceneCameras = scene.sceneCameras || [];
     if (sceneCameras.length === 0) {
