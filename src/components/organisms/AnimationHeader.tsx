import React, { useEffect, useCallback } from 'react';
<<<<<<< HEAD
import { Save, Download, Undo, Redo, FileVideo, Play, Clock, Library, BookmarkPlus, Camera, Plus, ZoomIn, ZoomOut, Lock, Unlock, Sparkles } from 'lucide-react';
import { useSceneStore } from '@/app/scenes';
import { useHistory } from '@/app/history';
import { useWizardStore } from '@/app/wizard';
=======
import { Save, Download, Undo, Redo, FileVideo, Play, Clock, Library, BookmarkPlus, Camera, Plus, ZoomIn, ZoomOut, Lock, Unlock, Loader2 } from 'lucide-react';
import { useSceneStore } from '@/app/scenes';
import { useHistory } from '@/app/history';
import { useQuickPreview } from '@/hooks/useQuickPreview';
>>>>>>> 750b27d7
import {
  Select,
  SelectContent,
  SelectItem,
  SelectTrigger,
  SelectValue,
} from '@/components/ui/select';
import type { Camera as CameraType } from '@/app/scenes/types';

interface AnimationHeaderProps {
  onOpenTemplateLibrary: () => void;
  onSaveAsTemplate: () => void;
  hasCurrentScene: boolean;
  cameras?: CameraType[];
  selectedCameraId?: string | null;
  onAddCamera?: () => void;
  onSelectCamera?: (id: string | null) => void;
  onToggleLock?: (cameraId: string) => void;
  sceneZoom?: number;
  onSceneZoom?: (zoom: number) => void;
  onOpenCameraManager?: () => void;
}

const AnimationHeader: React.FC<AnimationHeaderProps> = ({
  onOpenTemplateLibrary,
  onSaveAsTemplate,
  hasCurrentScene,
  cameras = [],
  selectedCameraId = null,
  onAddCamera,
  onSelectCamera,
  onToggleLock,
  sceneZoom = 1.0,
  onSceneZoom,
  onOpenCameraManager,
}) => {
  const setActiveTab = useSceneStore((state) => state.setActiveTab);
  const showHistoryPanel = useSceneStore((state) => state.showHistoryPanel);
  const setShowHistoryPanel = useSceneStore((state) => state.setShowHistoryPanel);
<<<<<<< HEAD
  const openWizard = useWizardStore((state) => state.openWizard);
=======
  const { generatePreview, isGenerating } = useQuickPreview();
>>>>>>> 750b27d7
  
  const { undo, redo, canUndo, canRedo } = useHistory();
  
  const effectiveSelectedCameraId = selectedCameraId || (cameras.length > 0 ? cameras[0].id : null);
  const selectedCamera = cameras.find(c => c.id === effectiveSelectedCameraId);

  const handleUndo = useCallback(() => {
    undo();
  }, [undo]);

  const handleRedo = useCallback(() => {
    redo();
  }, [redo]);

  const handleExportClick = () => {
    // Switch to export tab in properties panel
    setActiveTab('export');
  };

  const handlePreviewClick = async () => {
    // Generate and show quick preview immediately
    await generatePreview();
  };

  // Keyboard shortcuts
  useEffect(() => {
    const handleKeyDown = (e: KeyboardEvent) => {
      // Ctrl+Z or Cmd+Z for undo
      if ((e.ctrlKey || e.metaKey) && e.key === 'z' && !e.shiftKey) {
        e.preventDefault();
        handleUndo();
      }
      // Ctrl+Y or Cmd+Shift+Z for redo
      if ((e.ctrlKey || e.metaKey) && (e.key === 'y' || (e.shiftKey && e.key === 'z'))) {
        e.preventDefault();
        handleRedo();
      }
    };

    window.addEventListener('keydown', handleKeyDown);
    return () => window.removeEventListener('keydown', handleKeyDown);
  }, [handleUndo, handleRedo]);

  return (
    <header className="border-b border-gray-200 px-6 py-3 flex items-center justify-between flex-shrink-0">
      {/* Left: Logo & Project Name */}
      <div className="flex items-center gap-4">
        <div className="flex items-center gap-2">
          <FileVideo className="w-6 h-6 text-purple-500" />
        </div>
        <div className="h-6 w-px bg-gray-700" />
        
        {/* Camera Controls */}
        {hasCurrentScene && cameras.length > 0 && (
          <>
            <div className="flex items-center gap-2">
              <Camera className="w-5 h-5 text-purple-500" />
              <Select
                value={selectedCameraId || 'none'}
                onValueChange={(value) => onSelectCamera && onSelectCamera(value === 'none' ? null : value)}
              >
                <SelectTrigger className="bg-white text-foreground border border-border rounded px-3 py-1.5 text-sm focus:outline-none focus:ring-2 focus:ring-primary max-w-[200px]">
                  <SelectValue placeholder="Aucune sélection" />
                </SelectTrigger>
                <SelectContent style={{ maxHeight: '300px' }}>
                  <SelectItem value="none">Aucune sélection</SelectItem>
                  {cameras.map((camera, index) => (
                    <SelectItem key={camera.id} value={camera.id}>
                      {index + 1}. {camera.name || `Camera ${camera.id}`} ({camera.zoom.toFixed(1)}x)
                    </SelectItem>
                  ))}
                </SelectContent>
              </Select>
            </div>
            
            <button
              onClick={onAddCamera}
              className="bg-purple-600 hover:bg-purple-700 text-white font-semibold py-1.5 px-3 rounded flex items-center gap-1 transition-colors text-sm"
              title="Ajouter une caméra"
            >
              <Plus className="w-4 h-4" />
            </button>
            
            <button
              onClick={onOpenCameraManager}
              className="bg-gray-700 hover:bg-gray-600 text-white font-semibold py-1.5 px-3 rounded flex items-center gap-1 transition-colors text-sm"
              title="Gérer les caméras"
            >
              Gérer
            </button>
            
            {/* Scene Zoom Controls */}
            <div className="flex items-center gap-2 ml-2">
              <button
                onClick={() => onSceneZoom && onSceneZoom(Math.max(0.5, sceneZoom - 0.1))}
                className="bg-gray-700 hover:bg-gray-600 text-white p-1 rounded transition-colors"
                title="Dézoom scène"
              >
                <ZoomOut className="w-3.5 h-3.5" />
              </button>
              <span className="text-gray-700 font-semibold text-xs min-w-[3rem] text-center">
                {(sceneZoom * 100).toFixed(0)}%
              </span>
              <button
                onClick={() => onSceneZoom && onSceneZoom(Math.min(1.0, sceneZoom + 0.1))}
                className="bg-gray-700 hover:bg-gray-600 text-white p-1 rounded transition-colors"
                title="Zoom scène"
              >
                <ZoomIn className="w-3.5 h-3.5" />
              </button>
            </div>
            
            {/* Camera Lock/Unlock (if camera selected and not default) */}
            {selectedCamera && !selectedCamera.isDefault && (
              <button
                onClick={() => onToggleLock && onToggleLock(selectedCamera.id)}
                className={`${
                  selectedCamera.locked 
                    ? 'bg-purple-600 hover:bg-purple-700' 
                    : 'bg-gray-700 hover:bg-gray-600'
                } text-white p-1 rounded transition-colors flex items-center gap-1`}
                title={selectedCamera.locked ? 'Déverrouiller caméra' : 'Verrouiller caméra'}
              >
                {selectedCamera.locked ? <Lock className="w-3.5 h-3.5" /> : <Unlock className="w-3.5 h-3.5" />}
                <span className="text-xs">{selectedCamera.locked ? 'Verrouillé' : 'Déverrouillé'}</span>
              </button>
            )}
            
            <div className="h-6 w-px bg-gray-700" />
          </>
        )}
      </div>

      {/* Center: Quick Actions */}
      <div className="flex items-center gap-2">
        {/* AI Wizard Button */}
        <button
          onClick={openWizard}
          className="flex items-center gap-2 px-4 py-2 bg-gradient-to-r from-purple-600 to-pink-600 hover:from-purple-700 hover:to-pink-700 text-white rounded transition-all shadow-md hover:shadow-lg"
          title="Assistant IA - Créer un projet automatiquement"
        >
          <Sparkles className="w-4 h-4" />
          <span className="font-medium">Assistant IA</span>
        </button>
        
        <div className="h-6 w-px bg-gray-300 mx-2" />
        
        <button
          onClick={handleUndo}
          disabled={!canUndo}
          className={`p-2 rounded transition-colors ${
            canUndo
              ? 'hover:bg-gray-800 text-gray-300'
              : 'text-gray-500 cursor-not-allowed'
          }`}
          title="Annuler (Ctrl+Z)"
        >
          <Undo className="w-5 h-5" />
        </button>
        <button
          onClick={handleRedo}
          disabled={!canRedo}
          className={`p-2 rounded transition-colors ${
            canRedo
              ? 'hover:bg-gray-800 text-gray-300'
              : 'text-gray-500 cursor-not-allowed'
          }`}
          title="Rétablir (Ctrl+Y)"
        >
          <Redo className="w-5 h-5" />
        </button>
        <button
          onClick={() => setShowHistoryPanel(!showHistoryPanel)}
          className={`p-2 rounded transition-colors ${
            showHistoryPanel
              ? 'bg-purple-600 text-white'
              : 'hover:bg-gray-800 text-gray-300'
          }`}
          title="Afficher l'historique"
        >
          <Clock className="w-5 h-5" />
        </button>
        <div className="h-6 w-px  mx-2" />
        <button
          onClick={handlePreviewClick}
          disabled={isGenerating}
          className={`flex items-center gap-2 px-4 py-2 rounded transition-colors ${
            isGenerating
              ? 'bg-blue-400 cursor-not-allowed'
              : 'bg-blue-600 hover:bg-blue-700'
          } text-white`}
          title={isGenerating ? "Génération en cours..." : "Prévisualiser"}
        >
          {isGenerating ? (
            <Loader2 className="w-4 h-4 animate-spin" />
          ) : (
            <Play className="w-4 h-4" />
          )}
          {isGenerating ? 'Génération...' : ''}
        </button>
      </div>

      {/* Right: Save & Export */}
      <div className="flex items-center gap-2">
        <button
          onClick={onOpenTemplateLibrary}
          className="flex items-center gap-2 px-3 py-2 hover:bg-gray-800 text-gray-300 rounded transition-colors"
          title="Bibliothèque de templates"
        >
          <Library className="w-4 h-4" />
          <span className="text-sm">Templates</span>
        </button>
        <button
          onClick={onSaveAsTemplate}
          disabled={!hasCurrentScene}
          className={`flex items-center gap-2 px-3 py-2 rounded transition-colors ${
            hasCurrentScene
              ? 'hover:bg-gray-800 text-gray-300'
              : 'text-gray-500 cursor-not-allowed'
          }`}
          title="Sauvegarder comme template"
        >
          <BookmarkPlus className="w-4 h-4" />
        </button>
        <div className="h-6 w-px bg-gray-700 mx-2" />
        <button
          className="flex items-center gap-2 px-3 py-2 hover:bg-gray-800 text-gray-300 rounded transition-colors"
        >
          <Save className="w-4 h-4" />
        </button>
        <button
          onClick={handleExportClick}
          className="flex items-center gap-2 px-3 py-2 bg-purple-600 hover:bg-purple-700 text-white rounded transition-colors"
        >
          <Download className="w-4 h-4" />
          <span className="text-sm font-medium">Exporter</span>
        </button>
      </div>
    </header>
  );
};

export default AnimationHeader;<|MERGE_RESOLUTION|>--- conflicted
+++ resolved
@@ -1,15 +1,11 @@
 import React, { useEffect, useCallback } from 'react';
-<<<<<<< HEAD
 import { Save, Download, Undo, Redo, FileVideo, Play, Clock, Library, BookmarkPlus, Camera, Plus, ZoomIn, ZoomOut, Lock, Unlock, Sparkles } from 'lucide-react';
 import { useSceneStore } from '@/app/scenes';
-import { useHistory } from '@/app/history';
 import { useWizardStore } from '@/app/wizard';
-=======
 import { Save, Download, Undo, Redo, FileVideo, Play, Clock, Library, BookmarkPlus, Camera, Plus, ZoomIn, ZoomOut, Lock, Unlock, Loader2 } from 'lucide-react';
 import { useSceneStore } from '@/app/scenes';
 import { useHistory } from '@/app/history';
 import { useQuickPreview } from '@/hooks/useQuickPreview';
->>>>>>> 750b27d7
 import {
   Select,
   SelectContent,
@@ -49,11 +45,8 @@
   const setActiveTab = useSceneStore((state) => state.setActiveTab);
   const showHistoryPanel = useSceneStore((state) => state.showHistoryPanel);
   const setShowHistoryPanel = useSceneStore((state) => state.setShowHistoryPanel);
-<<<<<<< HEAD
   const openWizard = useWizardStore((state) => state.openWizard);
-=======
   const { generatePreview, isGenerating } = useQuickPreview();
->>>>>>> 750b27d7
   
   const { undo, redo, canUndo, canRedo } = useHistory();
   
